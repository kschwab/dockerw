--- conflicted
+++ resolved
@@ -244,15 +244,9 @@
     with open(sh_file, 'w') as sh:
         sh.write('#!/bin/.dockerw/sh')
         sh.write(textwrap.dedent(fr"""
-<<<<<<< HEAD
-            if [ ! -f {DOCKERW_VENV_USERLOCK_PATH} ]; then
-              echo "Waiting for dockerw venv setup to complete..."
-              while [ ! -f {DOCKERW_VENV_USERLOCK_PATH} ]; do
-=======
             if [ ! -e {DOCKERW_VENV_USERLOCK_PATH} ] && [ -z "$DOCKERW_VENV_IS_ENTRYPOINT" ]; then
               echo "Waiting for dockerw venv setup to complete..."
               while [ ! -e {DOCKERW_VENV_USERLOCK_PATH} ]; do
->>>>>>> 30ae759a
                 sleep 0.10
               done
             fi
@@ -269,11 +263,7 @@
                 DOCKERW_VENV_IS_VSCODE_INSTALL=true
                 export DOCKERW_VENV_IS_VSCODE_INSTALL
               fi
-<<<<<<< HEAD
-              if [ -s {DOCKERW_VENV_USERLOCK_PATH} ]; then
-=======
               if [ -s {DOCKERW_VENV_USERLOCK_PATH} ] && [ -z "$DOCKERW_VENV_IS_ENTRYPOINT" ]; then
->>>>>>> 30ae759a
             cat << 'EOT'
                           ,
                  __  _.-"` `'-.
@@ -310,10 +300,7 @@
                 exit 0
               fi
             fi
-<<<<<<< HEAD
-=======
             unset DOCKERW_VENV_IS_ENTRYPOINT
->>>>>>> 30ae759a
             unset DOCKERW_VENV_IS_VSCODE_INSTALL
             if [ "$_shell" != "$*" ]; then
               exec "$_shell" "$@"
